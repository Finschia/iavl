--- conflicted
+++ resolved
@@ -138,11 +138,7 @@
   version = "v0.14.1"
 
 [[projects]]
-<<<<<<< HEAD
-  digest = "1:3a5534ddb8fc03a15819d4862a51ff8f1532c764220e37e16306cd299286abce"
-=======
   digest = "1:a6aac3f7648efcb988361ce8df6da4f1a4dd80a51ca06d69a3e7d91ec5861bdb"
->>>>>>> 2f35d309
   name = "github.com/tendermint/tendermint"
   packages = [
     "crypto/merkle",
@@ -153,13 +149,8 @@
     "libs/test",
   ]
   pruneopts = "UT"
-<<<<<<< HEAD
-  revision = "28d75ec8016b7fb043735cbe4c4d92ec73355de7"
-  version = "v0.30.0"
-=======
   revision = "976819537d199aa43c6ad55ec4e8958323322bb0"
   version = "v0.30.2"
->>>>>>> 2f35d309
 
 [[projects]]
   branch = "master"
