--- conflicted
+++ resolved
@@ -541,11 +541,7 @@
 // GetVersionedWithProof gets the value under the key at the specified version
 // if it exists, or returns nil.
 func (tree *MutableTree) GetVersionedWithProof(key []byte, version int64) ([]byte, *RangeProof, error) {
-<<<<<<< HEAD
-	if b, ok := tree.versions.Load(version); ok && b.(bool) {
-=======
 	if tree.VersionExists(version) {
->>>>>>> db56af10
 		t, err := tree.GetImmutable(version)
 		if err != nil {
 			return nil, nil, err
@@ -560,12 +556,8 @@
 // and limit.
 func (tree *MutableTree) GetVersionedRangeWithProof(startKey, endKey []byte, limit int, version int64) (
 	keys, values [][]byte, proof *RangeProof, err error) {
-<<<<<<< HEAD
-	if b, ok := tree.versions.Load(version); ok && b.(bool) {
-=======
 
 	if tree.VersionExists(version) {
->>>>>>> db56af10
 		t, err := tree.GetImmutable(version)
 		if err != nil {
 			return nil, nil, nil, err
