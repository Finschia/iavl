--- conflicted
+++ resolved
@@ -3,7 +3,6 @@
 First of all, thank you so much for taking your time to contribute!
 It will be amazing if you could help us by doing any of the following:
 
-<<<<<<< HEAD
 - File an issue in [the issue tracker](https://github.com/line/iavl/issues) to report bugs and propose new features and
   improvements.
 - Ask a question by creating a new issue in [the issue tracker](https://github.com/line/iavl/issues).
@@ -157,11 +156,10 @@
 - Create a PR to `main` to incorporate the `CHANGELOG.md` updates
 - Tag the release (use `git tag -a`) and create a release in Github
 - Delete the `RC` branches
-=======
+
 [contribution guidelines]: https://github.com/tendermint/tendermint/blob/master/CONTRIBUTING.md
 [coding repo]: https://github.com/tendermint/coding
 
 ## Protobuf 
 
-Iavl utilizes [Protocol Buffers](https://developers.google.com/protocol-buffers) if used as a gRPC server. To generate the protobuf stubs have docker running locally and run `make proto-gen`
->>>>>>> db56af10
+Iavl utilizes [Protocol Buffers](https://developers.google.com/protocol-buffers) if used as a gRPC server. To generate the protobuf stubs have docker running locally and run `make proto-gen`