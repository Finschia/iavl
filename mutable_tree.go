package iavl

import (
	"bytes"
	"crypto/sha256"
	"fmt"
	"sort"
	"sync"
	"sync/atomic"

	"github.com/pkg/errors"

	tmdb "github.com/line/tm-db/v2"
)

// ErrVersionDoesNotExist is returned if a requested version does not exist.
var ErrVersionDoesNotExist = errors.New("version does not exist")

// ErrBusy is returned if a system is too busy to do pruning
var ErrBusy = errors.New("system busy")

// Latest updated node count to determine whether to launch pruner
type updatedNodeCount struct {
	lock            sync.Mutex
	version         int64
	count           int64
	previousVersion int64
	previousCount   int64
}

func (unc *updatedNodeCount) getPreviousCount() int64 {
	unc.lock.Lock()
	defer unc.lock.Unlock()
	return unc.previousCount
}

func (unc *updatedNodeCount) update(version, count int64) {
	unc.lock.Lock()
	defer unc.lock.Unlock()

	if version == unc.version {
		unc.count += count
	} else {
		unc.previousVersion = unc.version
		unc.previousCount = unc.count
		unc.version = version
		unc.count = count
	}
}

var updatedNodesKeep = updatedNodeCount{}

// PruningThreshold is the threshold of updated node count to skip pruning
var PruningThreshold int64 = 10000

// PruningBatchSize is the max pruning batch flush size
var PruningBatchSize int = 100000

// MutableTree is a persistent tree which keeps track of versions. It is not safe for concurrent
// use, and should be guarded by a Mutex or RWLock as appropriate. An immutable tree at a given
// version can be returned via GetImmutable, which is safe for concurrent access.
//
// Given and returned key/value byte slices must not be modified, since they may point to data
// located inside IAVL which would also be modified.
//
// The inner ImmutableTree should not be used directly by callers.
type MutableTree struct {
	*ImmutableTree                  // The current, working tree.
	lastSaved      *ImmutableTree   // The most recently saved tree.
	orphans        map[string]int64 // Nodes removed by changes to working tree.
<<<<<<< HEAD
	versions       sync.Map         // The previous, saved versions of the tree.
=======
	versions       map[int64]bool   // The previous, saved versions of the tree.
	allRootLoaded  bool             // Whether all roots are loaded or not(by LazyLoadVersion)
>>>>>>> db56af10
	ndb            *nodeDB
}

// NewMutableTree returns a new tree with the specified cache size and datastore.
func NewMutableTree(db tmdb.DB, cacheSize int) (*MutableTree, error) {
	return NewMutableTreeWithOpts(db, cacheSize, nil)
}

// NewMutableTreeWithOpts returns a new tree with the specified options.
func NewMutableTreeWithOpts(db tmdb.DB, cacheSize int, opts *Options) (*MutableTree, error) {
	ndb := newNodeDB(db, cacheSize, opts)
	head := &ImmutableTree{ndb: ndb}

	return &MutableTree{
		ImmutableTree: head,
		lastSaved:     head.clone(),
		orphans:       map[string]int64{},
<<<<<<< HEAD
		versions:      sync.Map{},
		ndb:           ndb,
	}, nil
}

// An app can inject fastcache allocated by itself
func NewMutableTreeWithCacheWithOpts(db tmdb.DB, cache Cache, opts *Options) (*MutableTree, error) {
	ndb := newNodeDBWithCache(db, cache, opts)
	head := &ImmutableTree{ndb: ndb}

	return &MutableTree{
		ImmutableTree: head,
		lastSaved:     head.clone(),
		orphans:       map[string]int64{},
		versions:      sync.Map{},
=======
		versions:      map[int64]bool{},
		allRootLoaded: false,
>>>>>>> db56af10
		ndb:           ndb,
	}, nil
}

// IsEmpty returns whether or not the tree has any keys. Only trees that are
// not empty can be saved.
func (tree *MutableTree) IsEmpty() bool {
	return tree.ImmutableTree.Size() == 0
}

// VersionExists returns whether or not a version exists.
func (tree *MutableTree) VersionExists(version int64) bool {
<<<<<<< HEAD
	v, ok := tree.versions.Load(version)
	return ok && v.(bool)
=======
	if tree.allRootLoaded {
		return tree.versions[version]
	}

	has, ok := tree.versions[version]
	if ok {
		return has
	}
	has, _ = tree.ndb.HasRoot(version)
	tree.versions[version] = has
	return has
>>>>>>> db56af10
}

// AvailableVersions returns all available versions in ascending order
func (tree *MutableTree) AvailableVersions() []int {
	var res []int
	tree.versions.Range(func(k, v interface{}) bool {
		if v.(bool) {
			res = append(res, int(k.(int64)))
		}
		return true
	})
	sort.Ints(res)
	return res
}

// Hash returns the hash of the latest saved version of the tree, as returned
// by SaveVersion. If no versions have been saved, Hash returns nil.
func (tree *MutableTree) Hash() []byte {
	return tree.lastSaved.Hash()
}

// WorkingHash returns the hash of the current working tree.
func (tree *MutableTree) WorkingHash() []byte {
	return tree.ImmutableTree.Hash()
}

// String returns a string representation of the tree.
func (tree *MutableTree) String() string {
	return tree.ndb.String()
}

// Set/Remove will orphan at most tree.Height nodes,
// balancing the tree after a Set/Remove will orphan at most 3 nodes.
func (tree *MutableTree) prepareOrphansSlice() []*Node {
	return make([]*Node, 0, tree.Height()+3)
}

// Set sets a key in the working tree. Nil values are invalid. The given
// key/value byte slices must not be modified after this call, since they point
// to slices stored within IAVL. It returns true when an existing value was
// updated, while false means it was a new key.
func (tree *MutableTree) Set(key, value []byte) (updated bool) {
	var orphaned []*Node
	orphaned, updated = tree.set(key, value)
	tree.addOrphans(orphaned)
	return updated
}

// Import returns an importer for tree nodes previously exported by ImmutableTree.Export(),
// producing an identical IAVL tree. The caller must call Close() on the importer when done.
//
// version should correspond to the version that was initially exported. It must be greater than
// or equal to the highest ExportNode version number given.
//
// Import can only be called on an empty tree. It is the callers responsibility that no other
// modifications are made to the tree while importing.
func (tree *MutableTree) Import(version int64) (*Importer, error) {
	return newImporter(tree, version)
}

func (tree *MutableTree) set(key []byte, value []byte) (orphans []*Node, updated bool) {
	if value == nil {
		panic(fmt.Sprintf("Attempt to store nil value at key '%s'", key))
	}

	if tree.ImmutableTree.root == nil {
		tree.ImmutableTree.root = NewNode(key, value, tree.version+1)
		return nil, updated
	}

	orphans = tree.prepareOrphansSlice()
	if !statsEnabled {
		tree.ImmutableTree.root, updated = tree.recursiveSet(tree.ImmutableTree.root, key, value, &orphans)
	} else {
		var hits, misses, rotates int
		tree.ImmutableTree.root, updated, hits, misses, rotates = tree.recursiveSetEx(tree.ImmutableTree.root, key, value, &orphans)
		atomic.AddInt64(&stats.SetHits, int64(hits))
		atomic.AddInt64(&stats.SetMisses, int64(misses))
		atomic.AddInt64(&stats.Sets, 1)
		if !updated {
			atomic.AddInt64(&stats.News, 1)
		}
		atomic.AddInt64(&stats.Rotates, int64(rotates))
	}
	return orphans, updated
}

func (tree *MutableTree) recursiveSet(node *Node, key []byte, value []byte, orphans *[]*Node) (
	newSelf *Node, updated bool,
) {
	version := tree.version + 1

	if node.isLeaf() {
		switch bytes.Compare(key, node.key) {
		case -1:
			return &Node{
				key:       node.key,
				height:    1,
				size:      2,
				leftNode:  NewNode(key, value, version),
				rightNode: node,
				version:   version,
			}, false
		case 1:
			return &Node{
				key:       key,
				height:    1,
				size:      2,
				leftNode:  node,
				rightNode: NewNode(key, value, version),
				version:   version,
			}, false
		default:
			*orphans = append(*orphans, node)
			return NewNode(key, value, version), true
		}
	} else {
		*orphans = append(*orphans, node)
		node = node.clone(version)

		if bytes.Compare(key, node.key) < 0 {
			node.leftNode, updated = tree.recursiveSet(node.getLeftNode(tree.ImmutableTree), key, value, orphans)
			node.leftHash = nil // leftHash is yet unknown
		} else {
			node.rightNode, updated = tree.recursiveSet(node.getRightNode(tree.ImmutableTree), key, value, orphans)
			node.rightHash = nil // rightHash is yet unknown
		}

		if updated {
			return node, updated
		}
		node.calcHeightAndSize(tree.ImmutableTree)
		newNode := tree.balance(node, orphans)
		return newNode, updated
	}
}

// Remove removes a key from the working tree. The given key byte slice should not be modified
// after this call, since it may point to data stored inside IAVL.
func (tree *MutableTree) Remove(key []byte) ([]byte, bool) {
	val, orphaned, removed := tree.remove(key)
	tree.addOrphans(orphaned)
	return val, removed
}

// remove tries to remove a key from the tree and if removed, returns its
// value, nodes orphaned and 'true'.
func (tree *MutableTree) remove(key []byte) (value []byte, orphaned []*Node, removed bool) {
	if tree.root == nil {
		return nil, nil, false
	}
	orphaned = tree.prepareOrphansSlice()
	newRootHash, newRoot, _, value := tree.recursiveRemove(tree.root, key, &orphaned)
	if len(orphaned) == 0 {
		return nil, nil, false
	}

	if newRoot == nil && newRootHash != nil {
		tree.root = tree.ndb.GetNode(newRootHash)
	} else {
		tree.root = newRoot
	}
	return value, orphaned, true
}

// removes the node corresponding to the passed key and balances the tree.
// It returns:
// - the hash of the new node (or nil if the node is the one removed)
// - the node that replaces the orig. node after remove
// - new leftmost leaf key for tree after successfully removing 'key' if changed.
// - the removed value
// - the orphaned nodes.
func (tree *MutableTree) recursiveRemove(node *Node, key []byte, orphans *[]*Node) (newHash []byte, newSelf *Node, newKey []byte, newValue []byte) {
	version := tree.version + 1

	if node.isLeaf() {
		if bytes.Equal(key, node.key) {
			*orphans = append(*orphans, node)
			return nil, nil, nil, node.value
		}
		return node.hash, node, nil, nil
	}

	// node.key < key; we go to the left to find the key:
	if bytes.Compare(key, node.key) < 0 {
		newLeftHash, newLeftNode, newKey, value := tree.recursiveRemove(node.getLeftNode(tree.ImmutableTree), key, orphans) //nolint:govet

		if len(*orphans) == 0 {
			return node.hash, node, nil, value
		}
		*orphans = append(*orphans, node)
		if newLeftHash == nil && newLeftNode == nil { // left node held value, was removed
			return node.rightHash, node.rightNode, node.key, value
		}

		newNode := node.clone(version)
		newNode.leftHash, newNode.leftNode = newLeftHash, newLeftNode
		newNode.calcHeightAndSize(tree.ImmutableTree)
		newNode = tree.balance(newNode, orphans)
		return newNode.hash, newNode, newKey, value
	}
	// node.key >= key; either found or look to the right:
	newRightHash, newRightNode, newKey, value := tree.recursiveRemove(node.getRightNode(tree.ImmutableTree), key, orphans)

	if len(*orphans) == 0 {
		return node.hash, node, nil, value
	}
	*orphans = append(*orphans, node)
	if newRightHash == nil && newRightNode == nil { // right node held value, was removed
		return node.leftHash, node.leftNode, nil, value
	}

	newNode := node.clone(version)
	newNode.rightHash, newNode.rightNode = newRightHash, newRightNode
	if newKey != nil {
		newNode.key = newKey
	}
	newNode.calcHeightAndSize(tree.ImmutableTree)
	newNode = tree.balance(newNode, orphans)
	return newNode.hash, newNode, nil, value
}

// Load the latest versioned tree from disk.
func (tree *MutableTree) Load() (int64, error) {
	return tree.LoadVersion(int64(0))
}

// LazyLoadVersion attempts to lazy load only the specified target version
// without loading previous roots/versions. Lazy loading should be used in cases
// where only reads are expected. Any writes to a lazy loaded tree may result in
// unexpected behavior. If the targetVersion is non-positive, the latest version
// will be loaded by default. If the latest version is non-positive, this method
// performs a no-op. Otherwise, if the root does not exist, an error will be
// returned.
func (tree *MutableTree) LazyLoadVersion(targetVersion int64) (int64, error) {
	latestVersion := tree.ndb.getLatestVersion()
	if latestVersion < targetVersion {
		return latestVersion, fmt.Errorf("wanted to load target %d but only found up to %d", targetVersion, latestVersion)
	}

	// no versions have been saved if the latest version is non-positive
	if latestVersion <= 0 {
		if targetVersion <= 0 {
			return 0, nil
		}
		return 0, fmt.Errorf("no versions found while trying to load %v", targetVersion)
	}

	// default to the latest version if the targeted version is non-positive
	if targetVersion <= 0 {
		targetVersion = latestVersion
	}

	rootHash, err := tree.ndb.getRoot(targetVersion)
	if err != nil {
		return 0, err
	}
	if rootHash == nil {
		return latestVersion, ErrVersionDoesNotExist
	}

	tree.versions.Store(targetVersion, true)

	iTree := &ImmutableTree{
		ndb:     tree.ndb,
		version: targetVersion,
	}
	if len(rootHash) > 0 {
		// If rootHash is empty then root of tree should be nil
		// This makes `LazyLoadVersion` to do the same thing as `LoadVersion`
		iTree.root = tree.ndb.GetNode(rootHash)
	}

	tree.orphans = map[string]int64{}
	tree.ImmutableTree = iTree
	tree.lastSaved = iTree.clone()

	return targetVersion, nil
}

// Returns the version number of the latest version found
func (tree *MutableTree) LoadVersion(targetVersion int64) (int64, error) {
	roots, err := tree.ndb.getRoots()
	if err != nil {
		return 0, err
	}

	if len(roots) == 0 {
		if targetVersion <= 0 {
			return 0, nil
		}
		return 0, fmt.Errorf("no versions found while trying to load %v", targetVersion)
	}

	firstVersion := int64(0)
	latestVersion := int64(0)

	var latestRoot []byte
	for version, r := range roots {
		tree.versions.Store(version, true)
		if version > latestVersion && (targetVersion == 0 || version <= targetVersion) {
			latestVersion = version
			latestRoot = r
		}
		if firstVersion == 0 || version < firstVersion {
			firstVersion = version
		}
	}

	if !(targetVersion == 0 || latestVersion == targetVersion) {
		return latestVersion, fmt.Errorf("wanted to load target %v but only found up to %v",
			targetVersion, latestVersion)
	}

	if firstVersion > 0 && firstVersion < int64(tree.ndb.opts.InitialVersion) {
		return latestVersion, fmt.Errorf("initial version set to %v, but found earlier version %v",
			tree.ndb.opts.InitialVersion, firstVersion)
	}

	t := &ImmutableTree{
		ndb:     tree.ndb,
		version: latestVersion,
	}

	if len(latestRoot) != 0 {
		t.root = tree.ndb.GetNode(latestRoot)
	}

	tree.orphans = map[string]int64{}
	tree.ImmutableTree = t
	tree.lastSaved = t.clone()
	tree.allRootLoaded = true

	return latestVersion, nil
}

// LoadVersionForOverwriting attempts to load a tree at a previously committed
// version, or the latest version below it. Any versions greater than targetVersion will be deleted.
func (tree *MutableTree) LoadVersionForOverwriting(targetVersion int64) (int64, error) {
	latestVersion, err := tree.LoadVersion(targetVersion)
	if err != nil {
		return latestVersion, err
	}

	if err = tree.ndb.DeleteVersionsFrom(targetVersion + 1); err != nil {
		return latestVersion, err
	}

	if err = tree.ndb.Commit(); err != nil {
		return latestVersion, err
	}

	tree.ndb.resetLatestVersion(latestVersion)

	tree.versions.Range(func(k, v interface{}) bool {
		if k.(int64) > targetVersion {
			tree.versions.Delete(k.(int64))
		}
		return true
	})

	return latestVersion, nil
}

// GetImmutable loads an ImmutableTree at a given version for querying. The returned tree is
// safe for concurrent access, provided the version is not deleted, e.g. via `DeleteVersion()`.
func (tree *MutableTree) GetImmutable(version int64) (*ImmutableTree, error) {
	rootHash, err := tree.ndb.getRoot(version)
	if err != nil {
		return nil, err
	}
	if rootHash == nil {
		return nil, ErrVersionDoesNotExist
	} else if len(rootHash) == 0 {
		tree.versions[version] = true
		return &ImmutableTree{
			ndb:     tree.ndb,
			version: version,
		}, nil
	}
	tree.versions[version] = true
	return &ImmutableTree{
		root:    tree.ndb.GetNode(rootHash),
		ndb:     tree.ndb,
		version: version,
	}, nil
}

// Rollback resets the working tree to the latest saved version, discarding
// any unsaved modifications.
func (tree *MutableTree) Rollback() {
	if tree.version > 0 {
		tree.ImmutableTree = tree.lastSaved.clone()
	} else {
		tree.ImmutableTree = &ImmutableTree{ndb: tree.ndb, version: 0}
	}
	tree.orphans = map[string]int64{}
}

// GetVersioned gets the value at the specified key and version. The returned value must not be
// modified, since it may point to data stored within IAVL.
func (tree *MutableTree) GetVersioned(key []byte, version int64) (
	index int64, value []byte,
) {
<<<<<<< HEAD
	if v, ok := tree.versions.Load(version); ok && v.(bool) {
=======
	if tree.VersionExists(version) {
>>>>>>> db56af10
		t, err := tree.GetImmutable(version)
		if err != nil {
			return -1, nil
		}
		return t.Get(key)
	}
	return -1, nil
}

// SaveVersion saves a new tree version to disk, based on the current state of
// the tree. Returns the hash and new version number.
func (tree *MutableTree) SaveVersion() ([]byte, int64, error) {
	version := tree.version + 1
	if version == 1 && tree.ndb.opts.InitialVersion > 0 {
		version = int64(tree.ndb.opts.InitialVersion)
	}

<<<<<<< HEAD
	if v, ok := tree.versions.Load(version); ok && v.(bool) {
=======
	if tree.VersionExists(version) {
>>>>>>> db56af10
		// If the version already exists, return an error as we're attempting to overwrite.
		// However, the same hash means idempotent (i.e. no-op).
		existingHash, err := tree.ndb.getRoot(version)
		if err != nil {
			return nil, version, err
		}

		// If the existing root hash is empty (because the tree is empty), then we need to
		// compare with the hash of an empty input which is what `WorkingHash()` returns.
		if len(existingHash) == 0 {
			existingHash = sha256.New().Sum(nil)
		}

		var newHash = tree.WorkingHash()

		if bytes.Equal(existingHash, newHash) {
			tree.version = version
			tree.ImmutableTree = tree.ImmutableTree.clone()
			tree.lastSaved = tree.ImmutableTree.clone()
			tree.orphans = map[string]int64{}
			return existingHash, version, nil
		}

		return nil, version, fmt.Errorf("version %d was already saved to different hash %X (existing hash %X)", version, newHash, existingHash)
	}

	var batches []tmdb.Batch
	var rootBatch tmdb.Batch
	if tree.root == nil {
		// There can still be orphans, for example if the root is the node being
		// removed.
		debug("SAVE EMPTY TREE %v\n", version)
		batch := tree.ndb.saveOrphansEx(version, tree.orphans)
		batches = append(batches, batch)
		rootBatch = tree.ndb.db.NewBatch()
		if err := tree.ndb.saveRootEx(rootBatch, []byte{}, version); err != nil {
			return nil, 0, err
		}
		updatedNodesKeep.update(version, 0)
	} else {
		debug("SAVE TREE %v\n", version)
		var wg sync.WaitGroup
		wg.Add(2)

		var batch tmdb.Batch
		go func() {
			var count int64
			_, count, batches = tree.ndb.SaveBranchEx(tree.root, 7)
			wg.Done()
			updatedNodesKeep.update(version, count*2)
		}()
		go func() {
			batch = tree.ndb.saveOrphansEx(version, tree.orphans)
			wg.Done()
		}()
		wg.Wait()

		if batch != nil {
			batches = append(batches, batch)
		}
		rootBatch = tree.ndb.db.NewBatch()
		if err := tree.ndb.saveRootEx(rootBatch, tree.root.hash, version); err != nil {
			return nil, 0, err
		}
	}

	func() {
		if err := tree.ndb.commitEx(batches...); err != nil {
			panic(err)
		}
		if err := tree.ndb.commitEx(rootBatch); err != nil {
			panic(err)
		}
	}()

	tree.version = version
	tree.versions.Store(version, true)

	// set new working tree
	tree.ImmutableTree = tree.ImmutableTree.clone()
	tree.lastSaved = tree.ImmutableTree.clone()
	tree.orphans = map[string]int64{}

	return tree.Hash(), version, nil
}

func (tree *MutableTree) deleteVersion(version int64) error {
	if version <= 0 {
		return errors.New("version must be greater than 0")
	}
	if version == tree.version {
		return errors.Errorf("cannot delete latest saved version (%d)", version)
	}
<<<<<<< HEAD
	if v, ok := tree.versions.Load(version); !(ok && v.(bool)) {
=======
	if !tree.VersionExists(version) {
>>>>>>> db56af10
		return errors.Wrap(ErrVersionDoesNotExist, "")
	}
	if err := tree.ndb.DeleteVersion(version, true); err != nil {
		return err
	}

	return nil
}

// SetInitialVersion sets the initial version of the tree, replacing Options.InitialVersion.
// It is only used during the initial SaveVersion() call for a tree with no other versions,
// and is otherwise ignored.
func (tree *MutableTree) SetInitialVersion(version uint64) {
	tree.ndb.opts.InitialVersion = version
}

// DeleteVersions deletes a series of versions from the MutableTree.
// Deprecated: please use DeleteVersionsRange instead.
func (tree *MutableTree) DeleteVersions(versions ...int64) error {
	debug("DELETING VERSIONS: %v\n", versions)

	if len(versions) == 0 {
		return nil
	}

	sort.Slice(versions, func(i, j int) bool {
		return versions[i] < versions[j]
	})

	// Find ordered data and delete by interval
	intervals := map[int64]int64{}
	var fromVersion int64
	for _, version := range versions {
		if version-fromVersion != intervals[fromVersion] {
			fromVersion = version
		}
		intervals[fromVersion]++
	}

	for fromVersion, sortedBatchSize := range intervals {
		if err := tree.DeleteVersionsRange(fromVersion, fromVersion+sortedBatchSize); err != nil {
			return err
		}
	}

	return nil
}

// DeleteVersionsRange removes versions from an interval from the MutableTree (not inclusive).
// An error is returned if any single version has active readers.
// All writes happen in a single batch with a single commit.
func (tree *MutableTree) DeleteVersionsRange(fromVersion, toVersion int64) error {
	// check previous updated node count
	if n := updatedNodesKeep.getPreviousCount(); n >= PruningThreshold {
		return ErrBusy
	}
	_, err := tree.ndb.DeleteVersionsRangeEx(fromVersion, toVersion)
	if err != nil {
		return err
	}
	for version := fromVersion; version < toVersion; version++ {
		tree.versions.Delete(version)
	}
	return nil
}

// DeleteVersion deletes a tree version from disk. The version can then no
// longer be accessed.
func (tree *MutableTree) DeleteVersion(version int64) error {
	debug("DELETE VERSION: %d\n", version)

	if err := tree.deleteVersion(version); err != nil {
		return err
	}

	if err := tree.ndb.Commit(); err != nil {
		return err
	}

	tree.versions.Delete(version)
	return nil
}

// Rotate right and return the new node and orphan.
func (tree *MutableTree) rotateRight(node *Node) (*Node, *Node) {
	version := tree.version + 1

	// TODO: optimize balance & rotate.
	node = node.clone(version)
	orphaned := node.getLeftNode(tree.ImmutableTree)
	newNode := orphaned.clone(version)

	newNoderHash, newNoderCached := newNode.rightHash, newNode.rightNode
	newNode.rightHash, newNode.rightNode = node.hash, node
	node.leftHash, node.leftNode = newNoderHash, newNoderCached

	node.calcHeightAndSize(tree.ImmutableTree)
	newNode.calcHeightAndSize(tree.ImmutableTree)

	return newNode, orphaned
}

// Rotate left and return the new node and orphan.
func (tree *MutableTree) rotateLeft(node *Node) (*Node, *Node) {
	version := tree.version + 1

	// TODO: optimize balance & rotate.
	node = node.clone(version)
	orphaned := node.getRightNode(tree.ImmutableTree)
	newNode := orphaned.clone(version)

	newNodelHash, newNodelCached := newNode.leftHash, newNode.leftNode
	newNode.leftHash, newNode.leftNode = node.hash, node
	node.rightHash, node.rightNode = newNodelHash, newNodelCached

	node.calcHeightAndSize(tree.ImmutableTree)
	newNode.calcHeightAndSize(tree.ImmutableTree)

	return newNode, orphaned
}

// NOTE: assumes that node can be modified
// TODO: optimize balance & rotate
func (tree *MutableTree) balance(node *Node, orphans *[]*Node) (newSelf *Node) {
	if node.persisted {
		panic("Unexpected balance() call on persisted node")
	}
	balance := node.calcBalance(tree.ImmutableTree)

	if balance > 1 {
		if node.getLeftNode(tree.ImmutableTree).calcBalance(tree.ImmutableTree) >= 0 {
			// Left Left Case
			newNode, orphaned := tree.rotateRight(node)
			*orphans = append(*orphans, orphaned)
			return newNode
		}
		// Left Right Case
		var leftOrphaned *Node

		left := node.getLeftNode(tree.ImmutableTree)
		node.leftHash = nil
		node.leftNode, leftOrphaned = tree.rotateLeft(left)
		newNode, rightOrphaned := tree.rotateRight(node)
		*orphans = append(*orphans, left, leftOrphaned, rightOrphaned)
		return newNode
	}
	if balance < -1 {
		if node.getRightNode(tree.ImmutableTree).calcBalance(tree.ImmutableTree) <= 0 {
			// Right Right Case
			newNode, orphaned := tree.rotateLeft(node)
			*orphans = append(*orphans, orphaned)
			return newNode
		}
		// Right Left Case
		var rightOrphaned *Node

		right := node.getRightNode(tree.ImmutableTree)
		node.rightHash = nil
		node.rightNode, rightOrphaned = tree.rotateRight(right)
		newNode, leftOrphaned := tree.rotateLeft(node)

		*orphans = append(*orphans, right, leftOrphaned, rightOrphaned)
		return newNode
	}
	// Nothing changed
	return node
}

func (tree *MutableTree) addOrphans(orphans []*Node) {
	for _, node := range orphans {
		if !node.persisted {
			// We don't need to orphan nodes that were never persisted.
			continue
		}
		if len(node.hash) == 0 {
			panic("Expected to find node hash, but was empty")
		}
		tree.orphans[string(node.hash)] = node.version
	}

	// uncache them
	go func() {
		for _, x := range orphans {
			if x.hash != nil {
				tree.ndb.uncacheNode(x.hash)
			}
		}
	}()
}<|MERGE_RESOLUTION|>--- conflicted
+++ resolved
@@ -68,12 +68,8 @@
 	*ImmutableTree                  // The current, working tree.
 	lastSaved      *ImmutableTree   // The most recently saved tree.
 	orphans        map[string]int64 // Nodes removed by changes to working tree.
-<<<<<<< HEAD
 	versions       sync.Map         // The previous, saved versions of the tree.
-=======
-	versions       map[int64]bool   // The previous, saved versions of the tree.
 	allRootLoaded  bool             // Whether all roots are loaded or not(by LazyLoadVersion)
->>>>>>> db56af10
 	ndb            *nodeDB
 }
 
@@ -85,21 +81,6 @@
 // NewMutableTreeWithOpts returns a new tree with the specified options.
 func NewMutableTreeWithOpts(db tmdb.DB, cacheSize int, opts *Options) (*MutableTree, error) {
 	ndb := newNodeDB(db, cacheSize, opts)
-	head := &ImmutableTree{ndb: ndb}
-
-	return &MutableTree{
-		ImmutableTree: head,
-		lastSaved:     head.clone(),
-		orphans:       map[string]int64{},
-<<<<<<< HEAD
-		versions:      sync.Map{},
-		ndb:           ndb,
-	}, nil
-}
-
-// An app can inject fastcache allocated by itself
-func NewMutableTreeWithCacheWithOpts(db tmdb.DB, cache Cache, opts *Options) (*MutableTree, error) {
-	ndb := newNodeDBWithCache(db, cache, opts)
 	head := &ImmutableTree{ndb: ndb}
 
 	return &MutableTree{
@@ -107,10 +88,22 @@
 		lastSaved:     head.clone(),
 		orphans:       map[string]int64{},
 		versions:      sync.Map{},
-=======
-		versions:      map[int64]bool{},
 		allRootLoaded: false,
->>>>>>> db56af10
+		ndb:           ndb,
+	}, nil
+}
+
+// An app can inject fastcache allocated by itself
+func NewMutableTreeWithCacheWithOpts(db tmdb.DB, cache Cache, opts *Options) (*MutableTree, error) {
+	ndb := newNodeDBWithCache(db, cache, opts)
+	head := &ImmutableTree{ndb: ndb}
+
+	return &MutableTree{
+		ImmutableTree: head,
+		lastSaved:     head.clone(),
+		orphans:       map[string]int64{},
+		versions:      sync.Map{},
+		allRootLoaded: false,
 		ndb:           ndb,
 	}, nil
 }
@@ -123,22 +116,16 @@
 
 // VersionExists returns whether or not a version exists.
 func (tree *MutableTree) VersionExists(version int64) bool {
-<<<<<<< HEAD
 	v, ok := tree.versions.Load(version)
-	return ok && v.(bool)
-=======
+	if ok {
+		return v.(bool)
+	}
 	if tree.allRootLoaded {
-		return tree.versions[version]
-	}
-
-	has, ok := tree.versions[version]
-	if ok {
-		return has
-	}
-	has, _ = tree.ndb.HasRoot(version)
-	tree.versions[version] = has
+		return false
+	}
+	has, _ := tree.ndb.HasRoot(version)
+	tree.versions.Store(version, has)
 	return has
->>>>>>> db56af10
 }
 
 // AvailableVersions returns all available versions in ascending order
@@ -513,13 +500,13 @@
 	if rootHash == nil {
 		return nil, ErrVersionDoesNotExist
 	} else if len(rootHash) == 0 {
-		tree.versions[version] = true
+		tree.versions.Store(version, true)
 		return &ImmutableTree{
 			ndb:     tree.ndb,
 			version: version,
 		}, nil
 	}
-	tree.versions[version] = true
+	tree.versions.Store(version, true)
 	return &ImmutableTree{
 		root:    tree.ndb.GetNode(rootHash),
 		ndb:     tree.ndb,
@@ -543,11 +530,7 @@
 func (tree *MutableTree) GetVersioned(key []byte, version int64) (
 	index int64, value []byte,
 ) {
-<<<<<<< HEAD
-	if v, ok := tree.versions.Load(version); ok && v.(bool) {
-=======
 	if tree.VersionExists(version) {
->>>>>>> db56af10
 		t, err := tree.GetImmutable(version)
 		if err != nil {
 			return -1, nil
@@ -565,11 +548,7 @@
 		version = int64(tree.ndb.opts.InitialVersion)
 	}
 
-<<<<<<< HEAD
-	if v, ok := tree.versions.Load(version); ok && v.(bool) {
-=======
 	if tree.VersionExists(version) {
->>>>>>> db56af10
 		// If the version already exists, return an error as we're attempting to overwrite.
 		// However, the same hash means idempotent (i.e. no-op).
 		existingHash, err := tree.ndb.getRoot(version)
@@ -663,11 +642,7 @@
 	if version == tree.version {
 		return errors.Errorf("cannot delete latest saved version (%d)", version)
 	}
-<<<<<<< HEAD
-	if v, ok := tree.versions.Load(version); !(ok && v.(bool)) {
-=======
 	if !tree.VersionExists(version) {
->>>>>>> db56af10
 		return errors.Wrap(ErrVersionDoesNotExist, "")
 	}
 	if err := tree.ndb.DeleteVersion(version, true); err != nil {
